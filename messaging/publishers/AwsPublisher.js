--- conflicted
+++ resolved
@@ -1,19 +1,12 @@
 const log4js = require('log4js'),
 	uuid = require('uuid');
 
-<<<<<<< HEAD
 const assert = require('common/lang/assert'),
 	Event = require('common/messaging/Event'),
+	EventMap = require('common/messaging/EventMap'),
 	Disposable = require('common/lang/Disposable'),
 	DisposableStack = require('common/collections/specialized/DisposableStack'),
 	is = require('common/lang/is');
-=======
-var assert = require('common/lang/assert');
-var Event = require('common/messaging/Event');
-var EventMap = require('common/messaging/EventMap');
-var Disposable = require('common/lang/Disposable');
-var DisposableStack = require('common/collections/specialized/DisposableStack');
->>>>>>> e2c3da32
 
 const Publisher = require('./Publisher'),
 	SnsProvider = require('./../../aws/SnsProvider'),
@@ -57,9 +50,9 @@
 				payload: payload
 			};
 
-			var topic = getTopic(messageType);
-			var qualifier = getQualifier(messageType);
-			
+			const topic = getTopic(messageType);
+			const qualifier = getQualifier(messageType);
+
 			if (qualifier !== null) {
 				envelope.qualifier = qualifier;
 			}
@@ -67,136 +60,93 @@
 			logger.debug('Publishing message to AWS:', topic);
 			logger.trace(payload);
 
-<<<<<<< HEAD
-			return this._snsProvider.publish(messageType, envelope);
+			return this._snsProvider.publish(topic, envelope);
 		}
 
 		_subscribe(messageType, handler) {
-			logger.debug('Subscribing to AWS messages:', messageType);
-
-			if (!this._subscriptionPromises.hasOwnProperty(messageType)) {
+			const topic = getTopic(messageType);
+			const qualifier = getQualifier(messageType);
+
+			logger.debug('Subscribing to AWS messages:', topic);
+
+			if (!this._subscriptionPromises.hasOwnProperty(topic)) {
 				const subscriptionStack = new DisposableStack();
 
 				const subscriptionEvent = new Event(this);
-				const subscriptionQueueName = getSubscriptionQueue.call(this, messageType);
-=======
-			return that._snsProvider.publish(topic, envelope);
-		},
-
-		_subscribe: function(messageType, handler) {
-			var that = this;
-
-			var topic = getTopic(messageType);
-			var qualifier = getQualifier(messageType);
-
-			logger.debug('Subscribing to AWS messages:', topic);
-
-			if (!_.has(that._subscriptionPromises, topic)) {
-				var subscriptionStack = new DisposableStack();
-
-				var subscriptionEvent = new Event(that);
-				var subscriptionEvents = new EventMap(that);
-
-				var subscriptionQueueName = getSubscriptionQueue.call(that, topic);
->>>>>>> e2c3da32
+				const subscriptionEvents = new EventMap(this);
+
+				const subscriptionQueueName = getSubscriptionQueue.call(this, topic);
 
 				subscriptionStack.push(subscriptionEvent);
-				subscriptionStack.push(subscriptionEvents);
-
-<<<<<<< HEAD
-				this._subscriptionPromises[messageType] = Promise.all([
-					this._snsProvider.getTopicArn(messageType),
-					this._sqsProvider.getQueueArn(subscriptionQueueName)])
-						.then((resultGroup) => {
-							const topicArn = resultGroup[0];
-							const queueArn = resultGroup[1];
-=======
-				that._subscriptionPromises[topic] = when.join(
-					that._snsProvider.getTopicArn(topic),
-					that._sqsProvider.getQueueArn(subscriptionQueueName))
-						.then(function(resultGroup) {
-							var topicArn = resultGroup[0];
-							var queueArn = resultGroup[1];
->>>>>>> e2c3da32
-
-							subscriptionStack.push(Disposable.fromAction(() => {
-								this._sqsProvider.deleteQueue(subscriptionQueueName);
-							}));
-
-<<<<<<< HEAD
-							return this._sqsProvider.setQueuePolicy(subscriptionQueueName, SqsProvider.getPolicyForSnsDelivery(queueArn, topicArn))
-								.then(() => {
-									return this._snsProvider.subscribe(messageType, queueArn);
-=======
-							return that._sqsProvider.setQueuePolicy(subscriptionQueueName, SqsProvider.getPolicyForSnsDelivery(queueArn, topicArn))
-								.then(function() {
-									return that._snsProvider.subscribe(topic, queueArn);
->>>>>>> e2c3da32
-								});
-						}).then((queueBinding) => {
-							subscriptionStack.push(queueBinding);
-
-							return this._sqsProvider.observe(subscriptionQueueName, (envelope) => {
-								if (!is.object(envelope) || !is.string(envelope.Message)) {
-									return;
-								}
-
-								const message = JSON.parse(envelope.Message);
-
-								let content;
-								let echo;
-
-								if (is.string(message.publisher) && is.object(message.payload)) {
-									content = message.payload;
-									echo = message.publisher === this._publisherId;
-								} else {
-									content = message;
-									echo = false;
-								}
-
-								if (!echo || !this._suppressEcho) {
-									subscriptionEvent.fire(content);
-
-									if (_.isString(message.qualifier)) {
-										subscriptionEvents.fire(message.qualifier, content);
-									}
-								} else {
-									logger.debug('AWS publisher dropped an "echo" message for', topic);
-								}
-							}, 100, 20000, 10);
-						}).then((queueObserver) => {
-							subscriptionStack.push(queueObserver);
-
-<<<<<<< HEAD
-							subscriptionStack.push(Disposable.fromAction(() => {
-								delete this._subscriptionPromises[messageType];
-=======
-							subscriptionStack.push(Disposable.fromAction(function() {
-								delete that._subscriptionPromises[topic];
->>>>>>> e2c3da32
-							}));
-
-							return {
-								binding: subscriptionStack,
-								event: subscriptionEvent,
-								events: subscriptionEvents
-							};
+
+				this._subscriptionPromises[topic] = Promise.all([
+					this._snsProvider.getTopicArn(topic),
+					this._sqsProvider.getQueueArn(subscriptionQueueName)
+				]).then((resultGroup) => {
+					const topicArn = resultGroup[0];
+					const queueArn = resultGroup[1];
+
+					subscriptionStack.push(Disposable.fromAction(() => {
+						this._sqsProvider.deleteQueue(subscriptionQueueName);
+					}));
+
+					return this._sqsProvider.setQueuePolicy(subscriptionQueueName, SqsProvider.getPolicyForSnsDelivery(queueArn, topicArn))
+						.then(() => {
+							return this._snsProvider.subscribe(topic, queueArn);
 						});
+				}).then((queueBinding) => {
+					subscriptionStack.push(queueBinding);
+
+					return this._sqsProvider.observe(subscriptionQueueName, (envelope) => {
+						if (!is.object(envelope) || !is.string(envelope.Message)) {
+							return;
+						}
+
+						const message = JSON.parse(envelope.Message);
+
+						let content;
+						let echo;
+
+						if (is.string(message.publisher) && is.object(message.payload)) {
+							content = message.payload;
+							echo = message.publisher === this._publisherId;
+						} else {
+							content = message;
+							echo = false;
+						}
+
+						if (!echo || !this._suppressEcho) {
+							subscriptionEvent.fire(content);
+
+							if (is.string(message.qualifier)) {
+								subscriptionEvents.fire(message.qualifier, content);
+							}
+						} else {
+							logger.debug('AWS publisher dropped an "echo" message for', topic);
+						}
+					}, 100, 20000, 10);
+				}).then((queueObserver) => {
+					subscriptionStack.push(queueObserver);
+
+					subscriptionStack.push(Disposable.fromAction(() => {
+						delete this._subscriptionPromises[topic];
+					}));
+
+					return {
+						binding: subscriptionStack,
+						event: subscriptionEvent,
+						events: subscriptionEvents
+					};
+				});
 			}
 
-<<<<<<< HEAD
-			return this._subscriptionPromises[messageType]
+			return this._subscriptionPromises[topic]
 				.then((subscriberData) => {
-					return subscriberData.event.register((data, ignored) => {
-=======
-			return that._subscriptionPromises[topic]
-				.then(function(subscriberData) {
-					var h = function(data, ignored) {
->>>>>>> e2c3da32
+					const h = (data, ignored) => {
 						handler(data);
 					};
 
-					var binding;
+					let binding;
 
 					if (qualifier) {
 						binding = subscriberData.events.register(qualifier, h);
@@ -228,15 +178,15 @@
 		}
 	}
 
-	var messageTypeRegex = new RegExp('(.*)#(.*)$');
+	const messageTypeRegex = /(.*)#(.*)$/;
 
 	function getSubscriptionQueue(topic) {
 		return topic + '-' + this._publisherId;
 	}
 
 	function getTopic(messageType) {
-		var matches = messageType.match(messageTypeRegex);
-		
+		const matches = messageType.match(messageTypeRegex);
+
 		if (matches !== null) {
 			return matches[1];
 		} else {
@@ -245,7 +195,7 @@
 	}
 
 	function getQualifier(messageType) {
-		var matches = messageType.match(messageTypeRegex);
+		const matches = messageType.match(messageTypeRegex);
 
 		if (matches !== null) {
 			return matches[2];
@@ -253,6 +203,6 @@
 			return null;
 		}
 	}
-	
+
 	return AwsPublisher;
 })();