--- conflicted
+++ resolved
@@ -603,6 +603,11 @@
 	const finalDotRegex = new RegExp('(\\.)$');
 	const finalDollarRegex = new RegExp('(\\$)$');
 
+	const starRegex = new RegExp('\\*', 'g');
+	const hatRegex = new RegExp('\\^', 'g');
+	const dotRegex = new RegExp('\\*', 'g');
+	const dollarRegex = new RegExp('\\*', 'g');
+
 	function getQualifiedQueueName(prefix, queueName) {
 		return sanitizedName(prefix + '-' + queueName);
 	}
@@ -618,18 +623,5 @@
 			.replace(dollarRegex, '_dollar_');
 	}
 
-<<<<<<< HEAD
-=======
-	var finalStarRegex = new RegExp('(\\*)$');
-	var finalHatRegex = new RegExp('(\\^)$');
-	var finalDotRegex = new RegExp('(\\.)$');
-	var finalDollarRegex = new RegExp('(\\$)$');
-
-	var starRegex = new RegExp('\\*', 'g');
-	var hatRegex = new RegExp('\\^', 'g');
-	var dotRegex = new RegExp('\\*', 'g');
-	var dollarRegex = new RegExp('\\*', 'g');
-
->>>>>>> d888ba61
 	return SqsProvider;
 })();