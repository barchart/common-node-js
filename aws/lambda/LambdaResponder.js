const is = require('@barchart/common-js/lang/is'),
	assert = require('@barchart/common-js/lang/assert');

const LambdaResponseProcessor = require('./responses/LambdaResponseProcessor'),
	LambdaResponseGenerator = require('./responses/LambdaResponseGenerator');

module.exports = (() => {
	'use strict';

	/**
	 * Manages compilation and transmission of the response to from a
	 * Lambda Function bound to the API Gateway.
	 *
	 * @public
	 * @param {Function} callback - The actual "callback" function passed to the Lambda Function by the AWS framework.
	 */
	class LambdaResponder {
		constructor(callback) {
			assert.argumentIsRequired(callback, 'callback', Function);

			this._callback = callback;
			this._processor = new LambdaResponseProcessor();

			this._headers = LambdaResponseGenerator.getHeadersForJson();
			this._complete = false;
		}

		/**
		 * If true, the response has already been transmitted.
		 *
		 * @public
		 * @returns {Boolean}
		 */
		get complete() {
			return this._complete;
		}

		/**
		 * Response headers.
		 *
		 * @public
		 * @returns {Object}
		 */
		get headers() {
			return this._headers;
		}

		/**
		 * Sets an HTTP header.
		 *
		 * @public
		 * @param {String} key
		 * @param {String|Number|Boolean} value
		 * @returns {LambdaResponder}
		 */
		setHeader(key, value) {
			assert.argumentIsRequired(key, 'key', String);

			this._headers[key] = value;

			return this;
		}

		/**
		 * Sets a response header for plain text.
		 *
		 * @public
		 * @returns {LambdaResponder}
		 */
		setPlainText() {
			return this.setHeader('Content-Type', 'text/plain');
		}

		/**
		 * Adds a {@link LambdaResponseGenerator} instance.
		 *
		 * @public
		 * @param {LambdaResponseGenerator} generator
		 * @returns {LambdaResponder}
		 */
		addResponseGenerator(generator) {
			assert.argumentIsRequired(generator, 'generator', LambdaResponseGenerator, 'LambdaResponseGenerator');

			this._processor.addResponseGenerator(generator);

			return this;
		}

		/**
		 * Adds multiple {@link LambdaResponseGenerator} instances.
		 *
		 * @public
		 * @param {Array<LambdaResponseGenerator>} generators
		 * @returns {LambdaResponder}
		 */
		addResponseGenerators(generators) {
			generators.forEach(g => this.addResponseGenerator(g));

			return this;
		}

		/**
		 * Immediately transmits an error response.
		 *
		 * @public
		 * @async
		 * @param {Object|String} response
		 * @param {Number=} responseCode
		 * @returns {Promise<*>}
		 */
		async sendError(response, responseCode) {
			if (this.complete) {
				return null;
			}

			if (is.string(response)) {
				this.setHeader('Content-Type', 'text/plain');
			}

			return this.send(response, responseCode || 500);
		}

		/**
		 * Immediately transmits a successful response.
		 *
		 * @public
		 * @async
		 * @param {Object|String} response
		 * @param {Number=} responseCode
		 * @returns {Promise<*>}
		 */
		async send(response, responseCode) {
			if (this.complete) {
				return null;
			}

			this._complete = true;

			let transformed;

			if (!is.null(response) && !is.undefined(response)) {
				let serialized;

				if (Buffer.isBuffer(response)) {
					serialized = response;
				} else if (is.object(response)) {
					serialized = JSON.stringify(response);
				} else {
					this.setHeader('Content-Type', 'text/plain');
					serialized = response.toString();
				}

				transformed = await this._processor.process(responseCode || 200, this.headers, serialized);
			} else {
				transformed = LambdaResponseGenerator.buildResponseForApiGateway(responseCode || 200, this.headers, response);
			}

			this._callback(null, transformed);

			return transformed;
		}

		/**
		 * Immediately transmits a base-64 encoded response.
		 *
		 * @public
		 * @async
		 * @param {Buffer} buffer
		 * @param {String=} contentType
<<<<<<< HEAD
		 * @returns {Promise}
=======
		 * @returns {Promise<*>}
>>>>>>> 79c6e5d4
		 */
		async sendBinary(buffer, contentType) {
			assert.argumentIsOptional(contentType, 'contentType', String);

			if (this.complete) {
				return null;
			}

			this._complete = true;

			if (contentType) {
				this.setHeader('Content-Type', contentType);
			}

			const response = LambdaResponseGenerator.buildResponseForApiGateway(200, this.headers, buffer.toString('base64'));
			response.isBase64Encoded = true;

			this._callback(null, response);

			return response;
		}

		/**
		 * Immediately transmits an ad hoc response.
		 *
		 * @public
		 * @async
		 * @param {*} response
		 * @param {*=} error
		 * @returns {Promise<*>}
		 */
		async sendRaw(response, error) {
			if (this.complete) {
				return null;
			}

			this._complete = true;

			this._callback(error || null, response);

			return response;
		}

		toString() {
			return '[LambdaResponder]';
		}
	}

	return LambdaResponder;
})();<|MERGE_RESOLUTION|>--- conflicted
+++ resolved
@@ -167,11 +167,7 @@
 		 * @async
 		 * @param {Buffer} buffer
 		 * @param {String=} contentType
-<<<<<<< HEAD
-		 * @returns {Promise}
-=======
-		 * @returns {Promise<*>}
->>>>>>> 79c6e5d4
+		 * @returns {Promise<*>}
 		 */
 		async sendBinary(buffer, contentType) {
 			assert.argumentIsOptional(contentType, 'contentType', String);
@@ -187,6 +183,7 @@
 			}
 
 			const response = LambdaResponseGenerator.buildResponseForApiGateway(200, this.headers, buffer.toString('base64'));
+
 			response.isBase64Encoded = true;
 
 			this._callback(null, response);
